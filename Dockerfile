FROM ubuntu:20.04

ARG TARGETARCH=amd64

SHELL ["/bin/bash", "-o", "pipefail", "-c"]

### SYSTEM DEPENDENCIES

ENV DEBIAN_FRONTEND="noninteractive" \
  LC_ALL="en_US.UTF-8" \
  LANG="en_US.UTF-8"

RUN apt-get update \
  && apt-get upgrade -y \
  && apt-get install -y --no-install-recommends \
    build-essential \
    dirmngr \
    git \
    git-lfs \
    bzr \
    mercurial \
    gnupg2 \
    ca-certificates \
    curl \
    file \
    zlib1g-dev \
    liblzma-dev \
    libyaml-dev \
    libgdbm-dev \
    bison \
    tzdata \
    zip \
    unzip \
    locales \
    openssh-client \
    software-properties-common \
    # Everything from here onwards is only installed to ensure
    # Python support works with all packages (which may require
    # specific libraries at install time).
    make \
    libpq-dev \
    libssl-dev \
    libbz2-dev \
    libffi-dev \
    libreadline-dev \
    libsqlite3-dev \
    libcurl4-openssl-dev \
    llvm \
    libncurses5-dev \
    libncursesw5-dev \
    libmysqlclient-dev \
    xz-utils \
    tk-dev \
    libxml2-dev \
    libxmlsec1-dev \
    libgeos-dev \
    python3-enchant \
  && locale-gen en_US.UTF-8 \
  && rm -rf /var/lib/apt/lists/*

ARG USER_UID=1000
ARG USER_GID=$USER_UID

RUN if ! getent group "$USER_GID"; then groupadd --gid "$USER_GID" dependabot ; \
     else GROUP_NAME=$(getent group $USER_GID | awk -F':' '{print $1}'); groupmod -n dependabot "$GROUP_NAME" ; fi \
  && useradd --uid "${USER_UID}" --gid "${USER_GID}" -m dependabot \
  && mkdir -p /opt && chown dependabot:dependabot /opt


### RUBY

ARG RUBY_VERSION=3.1.2
ARG RUBY_INSTALL_VERSION=0.8.3
# Generally simplest to pin RUBYGEMS_SYSTEM_VERSION to the version that default ships with RUBY_VERSION.
ARG RUBYGEMS_SYSTEM_VERSION=3.3.7

ARG BUNDLER_V1_VERSION=1.17.3
# When bumping Bundler, need to also regenerate `updater/Gemfile.lock` via `bundle update --bundler`
ARG BUNDLER_V2_VERSION=2.3.22
ENV BUNDLE_SILENCE_ROOT_WARNING=1
# Allow gem installs as the dependabot user
ENV BUNDLE_PATH=".bundle" \
    BUNDLE_BIN=".bundle/bin"
ENV PATH="$BUNDLE_BIN:$PATH:$BUNDLE_PATH/bin"

# Install Ruby, update RubyGems, and install Bundler
RUN mkdir -p /tmp/ruby-install \
 && cd /tmp/ruby-install \
 && curl -fsSL "https://github.com/postmodern/ruby-install/archive/v$RUBY_INSTALL_VERSION.tar.gz" -o ruby-install-$RUBY_INSTALL_VERSION.tar.gz  \
 && tar -xzvf ruby-install-$RUBY_INSTALL_VERSION.tar.gz \
 && cd ruby-install-$RUBY_INSTALL_VERSION/ \
 && make \
 && ./bin/ruby-install --system --cleanup ruby $RUBY_VERSION -- --disable-install-doc \
 && gem update --system $RUBYGEMS_SYSTEM_VERSION --no-document \
 && gem install bundler -v $BUNDLER_V1_VERSION --no-document \
 && gem install bundler -v $BUNDLER_V2_VERSION --no-document \
 && rm -rf /var/lib/gems/*/cache/* \
 && rm -rf /tmp/ruby-install

### PYTHON

# Install Python with pyenv.
ENV PYENV_ROOT=/usr/local/.pyenv \
  PATH="/usr/local/.pyenv/bin:$PATH"
RUN mkdir -p "$PYENV_ROOT" && chown dependabot:dependabot "$PYENV_ROOT"
USER dependabot
RUN git -c advice.detachedHead=false clone https://github.com/pyenv/pyenv.git --branch v2.3.5 --single-branch --depth=1 /usr/local/.pyenv \
  # This is the version of CPython that gets installed
  && pyenv install 3.10.7 \
  && pyenv global 3.10.7 \
  && rm -Rf /tmp/python-build*
USER root


### JAVASCRIPT

# Install Node and npm
RUN curl -sL https://deb.nodesource.com/setup_16.x | bash - \
  && apt-get install -y --no-install-recommends nodejs \
  && rm -rf /var/lib/apt/lists/* \
  && npm install -g npm@8.19.2 \
  && rm -rf ~/.npm

# Install yarn berry and set it to a stable version
RUN corepack enable \
  && corepack prepare yarn@3.2.3 --activate

### ELM

# Install Elm
# This is currently amd64 only, see:
# - https://github.com/elm/compiler/issues/2007
# - https://github.com/elm/compiler/issues/2232
ENV PATH="$PATH:/node_modules/.bin"
RUN [ "$TARGETARCH" != "amd64" ] \
  || (curl -sSLfO "https://github.com/elm/compiler/releases/download/0.19.0/binaries-for-linux.tar.gz" \
  && tar xzf binaries-for-linux.tar.gz \
  && mv elm /usr/local/bin/elm19 \
  && rm -f binaries-for-linux.tar.gz)


### PHP

# Install PHP and Composer
ENV COMPOSER_ALLOW_SUPERUSER=1
RUN add-apt-repository ppa:ondrej/php \
  && apt-get update \
  && apt-get install -y --no-install-recommends \
    php7.4 \
    php7.4-apcu \
    php7.4-bcmath \
    php7.4-cli \
    php7.4-common \
    php7.4-curl \
    php7.4-gd \
    php7.4-geoip \
    php7.4-gettext \
    php7.4-gmp \
    php7.4-imagick \
    php7.4-imap \
    php7.4-intl \
    php7.4-json \
    php7.4-ldap \
    php7.4-mbstring \
    php7.4-memcached \
    php7.4-mongodb \
    php7.4-mysql \
    php7.4-redis \
    php7.4-soap \
    php7.4-sqlite3 \
    php7.4-tidy \
    php7.4-xml \
    php7.4-zip \
    php7.4-zmq \
    php7.4-mcrypt \
  && rm -rf /var/lib/apt/lists/*

RUN curl -sS https://getcomposer.org/installer | php -- --install-dir=/usr/local/bin --filename=composer1 --version=1.10.26
RUN curl -sS https://getcomposer.org/installer | php -- --install-dir=/usr/local/bin --filename=composer --version=2.3.9

USER dependabot
# Perform a fake `composer update` to warm ~/dependabot/.cache/composer/repo
# with historic data (we don't care about package files here)
RUN mkdir /tmp/composer-cache \
  && cd /tmp/composer-cache \
  && echo '{"require":{"psr/log": "^1.1.3"}}' > composer.json \
  && composer update --no-scripts --dry-run \
  && cd /tmp \
  && rm -rf /home/dependabot/.cache/composer/files \
  && rm -rf /tmp/composer-cache
USER root


### GO

# Install Go
ARG GOLANG_VERSION=1.19
# You can find the sha here: https://storage.googleapis.com/golang/go${GOLANG_VERSION}.linux-amd64.tar.gz.sha256
ARG GOLANG_AMD64_CHECKSUM=464b6b66591f6cf055bc5df90a9750bf5fbc9d038722bb84a9d56a2bea974be6
ARG GOLANG_ARM64_CHECKSUM=efa97fac9574fc6ef6c9ff3e3758fb85f1439b046573bf434cccb5e012bd00c8

ENV PATH=/opt/go/bin:$PATH
RUN cd /tmp \
  && curl --http1.1 -o go-${TARGETARCH}.tar.gz https://dl.google.com/go/go${GOLANG_VERSION}.linux-${TARGETARCH}.tar.gz \
  && printf "$GOLANG_AMD64_CHECKSUM go-amd64.tar.gz\n$GOLANG_ARM64_CHECKSUM go-arm64.tar.gz\n" | sha256sum -c --ignore-missing - \
  && tar -xzf go-${TARGETARCH}.tar.gz -C /opt \
  && rm go-${TARGETARCH}.tar.gz


### ELIXIR

# Install Erlang, Elixir and Hex
ENV PATH="$PATH:/usr/local/elixir/bin"
# https://github.com/elixir-lang/elixir/releases
ARG ELIXIR_VERSION=v1.14.1
ARG ELIXIR_CHECKSUM=610b23ab7f8ffd247a62b187c148cd2aa599b5a595137fe0531664903b921306
ARG ERLANG_MAJOR_VERSION=24
ARG ERLANG_VERSION=1:${ERLANG_MAJOR_VERSION}.2.1-1
RUN curl -sSLfO https://packages.erlang-solutions.com/erlang-solutions_2.0_all.deb \
  && dpkg -i erlang-solutions_2.0_all.deb \
  && apt-get update \
  && apt-get install -y --no-install-recommends esl-erlang=${ERLANG_VERSION} \
  && curl -sSLfO https://github.com/elixir-lang/elixir/releases/download/${ELIXIR_VERSION}/elixir-otp-${ERLANG_MAJOR_VERSION}.zip \
  && echo "$ELIXIR_CHECKSUM  elixir-otp-${ERLANG_MAJOR_VERSION}.zip" | sha256sum -c - \
  && unzip -d /usr/local/elixir -x elixir-otp-${ERLANG_MAJOR_VERSION}.zip \
  && rm -f elixir-otp-${ERLANG_MAJOR_VERSION}.zip erlang-solutions_2.0_all.deb \
  && mix local.hex --force \
  && rm -rf /var/lib/apt/lists/*


### RUST

# Install Rust
ENV RUSTUP_HOME=/opt/rust \
  CARGO_HOME=/opt/rust \
  PATH="${PATH}:/opt/rust/bin"
RUN mkdir -p "$RUSTUP_HOME" && chown dependabot:dependabot "$RUSTUP_HOME"
USER dependabot
RUN curl https://sh.rustup.rs -sSf | sh -s -- -y --default-toolchain 1.64.0 --profile minimal


### Terraform

USER root
ARG TERRAFORM_VERSION=1.3.3
ARG TERRAFORM_AMD64_CHECKSUM=fa5cbf4274c67f2937cabf1a6544529d35d0b8b729ce814b40d0611fd26193c1
ARG TERRAFORM_ARM64_CHECKSUM=b940a080c698564df5e6a2f1c4e1b51b2c70a5115358d2361e3697d3985ecbfe
RUN cd /tmp \
  && curl -o terraform-${TARGETARCH}.tar.gz https://releases.hashicorp.com/terraform/${TERRAFORM_VERSION}/terraform_${TERRAFORM_VERSION}_linux_${TARGETARCH}.zip \
  && printf "$TERRAFORM_AMD64_CHECKSUM terraform-amd64.tar.gz\n$TERRAFORM_ARM64_CHECKSUM terraform-arm64.tar.gz\n" | sha256sum -c --ignore-missing - \
  && unzip -d /usr/local/bin terraform-${TARGETARCH}.tar.gz \
  && rm terraform-${TARGETARCH}.tar.gz

### DART

# Install Dart
ENV PUB_CACHE=/opt/dart/pub-cache \
  PUB_ENVIRONMENT="dependabot" \
  PATH="${PATH}:/opt/dart/dart-sdk/bin"

ARG DART_VERSION=2.17.0
RUN DART_ARCH=${TARGETARCH} \
  && if [ "$TARGETARCH" = "amd64" ]; then DART_ARCH=x64; fi \
  && curl --connect-timeout 15 --retry 5 "https://storage.googleapis.com/dart-archive/channels/stable/release/${DART_VERSION}/sdk/dartsdk-linux-${DART_ARCH}-release.zip" > "/tmp/dart-sdk.zip" \
  && mkdir -p "$PUB_CACHE" \
  && chown dependabot:dependabot "$PUB_CACHE" \
  && unzip "/tmp/dart-sdk.zip" -d "/opt/dart" > /dev/null \
  && chmod -R o+rx "/opt/dart/dart-sdk" \
  && rm "/tmp/dart-sdk.zip" \
  && dart --version

COPY --chown=dependabot:dependabot LICENSE /home/dependabot

USER dependabot

ENV DEPENDABOT_NATIVE_HELPERS_PATH="/opt"

COPY --chown=dependabot:dependabot composer/helpers /opt/composer/helpers
RUN bash /opt/composer/helpers/v1/build \
  && bash /opt/composer/helpers/v2/build

COPY --chown=dependabot:dependabot bundler/helpers /opt/bundler/helpers
RUN bash /opt/bundler/helpers/v1/build \
  && bash /opt/bundler/helpers/v2/build

COPY --chown=dependabot:dependabot go_modules/helpers /opt/go_modules/helpers
RUN bash /opt/go_modules/helpers/build

COPY --chown=dependabot:dependabot hex/helpers /opt/hex/helpers
ENV MIX_HOME="/opt/hex/mix"
RUN bash /opt/hex/helpers/build

COPY --chown=dependabot:dependabot pub/helpers /opt/pub/helpers
RUN bash /opt/pub/helpers/build

COPY --chown=dependabot:dependabot npm_and_yarn/helpers /opt/npm_and_yarn/helpers
RUN bash /opt/npm_and_yarn/helpers/build
# Our native helpers pull in yarn 1, so we need to reset the version globally to
# 3.2.3.
RUN corepack prepare yarn@3.2.3 --activate

COPY --chown=dependabot:dependabot python/helpers /opt/python/helpers
RUN bash /opt/python/helpers/build

COPY --chown=dependabot:dependabot terraform/helpers /opt/terraform/helpers
RUN bash /opt/terraform/helpers/build

ENV PATH="$PATH:/opt/terraform/bin:/opt/python/bin:/opt/go_modules/bin"

ENV HOME="/home/dependabot"

WORKDIR ${HOME}

# Place a git shim ahead of git on the path to rewrite git arguments to use HTTPS.
ARG SHIM="https://github.com/dependabot/git-shim/releases/download/v1.4.0/git-v1.4.0-linux-amd64.tar.gz"
RUN curl -sL $SHIM -o git-shim.tar.gz && mkdir -p ~/bin && tar -xvf git-shim.tar.gz -C ~/bin && rm git-shim.tar.gz
ENV PATH="$HOME/bin:$PATH"
# Configure cargo to use git CLI so the above takes effect
RUN mkdir -p ~/.cargo && printf "[net]\ngit-fetch-with-cli = true\n" >> ~/.cargo/config.toml
<<<<<<< HEAD
# Disable automatic pulling of files stored with Git LFS
# This avoids downloading large files not necessary for the dependabot scripts
ENV GIT_LFS_SKIP_SMUDGE=1
=======

# Pin to an earlier version of Hex. This must be run as dependabot
RUN mix hex.install 1.0.1
>>>>>>> b19b7a1b
<|MERGE_RESOLUTION|>--- conflicted
+++ resolved
@@ -317,12 +317,9 @@
 ENV PATH="$HOME/bin:$PATH"
 # Configure cargo to use git CLI so the above takes effect
 RUN mkdir -p ~/.cargo && printf "[net]\ngit-fetch-with-cli = true\n" >> ~/.cargo/config.toml
-<<<<<<< HEAD
 # Disable automatic pulling of files stored with Git LFS
 # This avoids downloading large files not necessary for the dependabot scripts
 ENV GIT_LFS_SKIP_SMUDGE=1
-=======
 
 # Pin to an earlier version of Hex. This must be run as dependabot
-RUN mix hex.install 1.0.1
->>>>>>> b19b7a1b
+RUN mix hex.install 1.0.1